--- conflicted
+++ resolved
@@ -9,13 +9,7 @@
 {% block org_members_nav %}active{% endblock %}
 
 {% block inner %}
-<<<<<<< HEAD
-  <h3>Members</h3>
-=======
-  <div class="page-header">
-    <h2>{% trans "Members" %}</h2>
-  </div>
->>>>>>> 769d647c
+  <h3>{% trans "Members" %}</h3>
 
   <p>{% blocktrans %}Members of your organization gain slightly elevated permissions over individual team members. For example, organization administrators can create new teams as well as manage all organization settings (including the list of admins).{% endblocktrans %}</p>
 
