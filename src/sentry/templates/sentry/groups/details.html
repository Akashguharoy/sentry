{% extends "sentry/groups/group_list.html" %}

{% load i18n %}
{% load sentry_activity %}
{% load sentry_helpers %}
{% load sentry_plugins %}

{% block title %}{{ event.error }} | {{ block.super }}{% endblock %}

{% block breadcrumb %}
    {{ block.super }}
    <li class="divider"></li>
    <li><a href="{% url sentry-group group.team.slug group.project.slug group.id %}">{{ group.message }}</a></li>
{% endblock %}

{% block main %}
    {% handle_before_events request group %}

    <div id="details">
        <div id="event_list" class="inactive"></div>
    </div>

    <section class="body">
        {% block inner %}
            {% with event|get_rendered_interfaces as interface_list %}

                {% if group|has_charts %}
                    <div class="module">
                        <div id="chart" class="chart" data-api-url="{% url sentry-api-chart project.team.slug project.slug %}" data-group="{{ group.id|safe }}">
                            <div class="sparkline">
                                <span class="loading">{% trans "Loading historical data..." %}</span>
                                <noscript>{% trans "Get yourself some JavaScripts dood" %}</noscript>
                            </div>
                        </div>
                    </div>
                {% endif %}


                {% if activity %}
                    <ul class="activity">
                        {% for item in activity %}
                            {% with item|render_activity as out %}
                                {% if out %}
                                    <li class="item item-{{ item.get_type_display }}">{{ out }}</li>
                                {% endif %}
                            {% endwith %}
                        {% endfor %}
                    </ul>
                {% endif %}

                <div class="btn-toolbar event-toolbar">
                    <!-- We switch the ordering of events here as it makes more sense visually -->
                    <a class="btn pull-left prev {% if not next_event %} disabled{% endif %}"{% if next_event %} href="{% url sentry-group-event group.team.slug group.project.slug group.id next_event.id %}"{% endif %}><span></span> {% trans "Newer Event" %}</a>
                    <a class="btn pull-right next {% if not prev_event %} disabled{% endif %}"{% if prev_event %} href="{% url sentry-group-event group.team.slug group.project.slug group.id prev_event.id %}"{% endif %}>{% trans "Older Event" %} <span></span></a>
                    <h4>Event at {{ event.datetime }} {{ event.datetime.tzinfo }}</h4>
                </div>

                {% include "sentry/partial/event_nav.html" %}
            
                {% if group.has_two_part_message %}
                    <pre id="full-message">{{ group.message }}</pre>
                {% endif %}

                {% include "sentry/partial/_event_details.html" %}
            {% endwith %}
        {% endblock %}
    </section>
{% endblock %}

{% block sidebar %}
    <ul class="nav nav-list">
        <li{% if page == 'details' %} class="active"{% endif %}><a href="{% url sentry-group group.team.slug group.project.slug group.id %}">Aggregate</a></li>
        <li{% if page == 'tag_list' %} class="active"{% endif %}>
            <a href="{% url sentry-group-tags group.team.slug group.project.slug group.id %}">{% trans "Tags" %}</a>
        </li>
        <li{% if page == 'event_list' or page == 'event' %} class="active"{% endif %}>
            <a href="{% url sentry-group-events group.team.slug group.project.slug group.id %}">{% trans "Similar Events" %}</a>
        </li>
    </ul>

    <h6>{% trans "Aggregate Details" %}</h6>

    <dl class="flat">
        <dt>{% trans "Logger:" %}</dt>
        <dd><a href="{% url sentry project.slug %}?logger={{ group.logger }}">{{ group.logger }}</a></dd>
        <dt>{% trans "Level:" %}</dt>
        <dd><a href="{% url sentry project.slug %}?level={{ group.level|safe }}">{{ group.get_level_display }}</a></dd>
        <dt>{% trans "Status:" %}</dt>
        <dd>{{ group.get_status_display|title }}</dd>
        <dt>{% trans "First Seen:" %}</dt>
        <dd class="pretty-date" title="{{ group.first_seen|date:"c" }}Z">{{ group.first_seen|timesince }}</dd>
        {% if group.active_at and group.active_at != group.first_seen %}
            <dt>{% trans "Reopened At:" %}</dt>
            <dd class="pretty-date" title="{{ group.active_at|date:"c" }}Z">{{ group.active_at|timesince }}</dd>
        {% endif %}
        <dt>{% trans "Last Seen:" %}</dt>
        <dd class="pretty-date" title="{{ group.last_seen|date:"c" }}Z">{{ group.last_seen|timesince }}</dd>
        {% if group.avg_time_spent %}
            <dt>{% trans "Avg Duration:" %}</dt>
            <dd>{% if group.avg_time_spent %}{{ group.avg_time_spent|duration }}{% else %}<em>{% trans "n/a" %}</em>{% endif %}</dd>
        {% endif %}
    </dl>

    <!--- there is probably a less terrible way to do things like this -->
    <p id="public-status"><small>
        <span data-public="true"{% if not group.project.public and not group.is_public %} style="display: none;"{% endif %}>
            {% trans "This event is <strong>publicly visible</strong>." %}
        </span>
        <span data-public="false"{% if group.project.public or group.is_public %} style="display: none;"{% endif %}>
            {% trans "This event is <strong>not publicly visible</strong>." %}
        </span>
        <span data-public="true"{% if not group.project.public and not group.is_public %} style="display: none;"{% endif %}>
            <a href="{% url sentry-group group.team.slug group.project.slug group.id %}">{% trans "Link" %}</a>{% if can_admin_event and not group.project.public %} | {% endif %}
        </span>
        {% if can_admin_event and not group.project.public %}
            <span data-public="true"{% if not group.is_public %} style="display: none;"{% endif %}>
                <a href="javascript:void(0)" data-api-url="{% url sentry-api-set-group-private group.team.slug group.project.slug group.id %}" class="action">{% trans "Change" %}</a>
            </span>
            <span data-public="false"{% if group.is_public %} style="display: none;"{% endif %}>
                <a href="javascript:void(0)" data-api-url="{% url sentry-api-set-group-public group.team.slug group.project.slug group.id %}" class="action">{% trans "Change" %}</a>
            </span>
        {% endif %}
    </small></p>

    {% if can_admin_event %}
        <ul class="nav nav-list">
            <li class="nav-header">{% trans "Actions" %}</li>
            {% for label, link, is_active in group|get_actions:request %}
                <li><a href="{{ link }}">{{ label }}</a></li>
            {% endfor %}
            {% comment %}<li><a {% ifequal page 'event_list' %}{% if event %}
            href="{% url sentry-group-event-json group.team.slug project.slug group.id event.id %}"{% else %}
            href="{% url sentry-group-event-json group.team.slug project.slug group.id "latest" %}"{% endif %}{% else %}
            href="{% url sentry-group-events-json group.team.slug project.slug group.id %}"{% endifequal %}
            >{% trans "Raw JSON Data" %}</a></li>{% endcomment %}
            <li><a href="{% url sentry-api-remove-group group.team.slug project.slug group.id %}">{% trans "Remove Event Data" %}</a></li>
        </ul>
    {% endif %}

    {% for tag in group.get_tags %}
        {% render_tag_widget group tag %}
    {% endfor %}

    {% for html in group|get_widgets:request %}
        {{ html|safe }}
    {% endfor %}
<<<<<<< HEAD
=======

{% endblock %}

{% block main %}
    {% handle_before_events request group %}

    <div id="details">
        <div id="event_list" class="inactive"></div>
    </div>

    {% with event|get_rendered_interfaces as interface_list %}
        <section class="body">
            {% block inner %}
                {% include "sentry/partial/event_nav.html" %}

                {% if event.has_two_part_message %}
                    <pre id="full-message">{{ event.message }}</pre>
                {% endif %}

                {% if group|has_charts %}
                    <div class="module">
                        <div style="height:50px;" id="chart" class="chart" data-api-url="{% url sentry-api-chart project_id=project.slug %}" data-group="{{ group.id|safe }}">
                            <div class="sparkline">
                                <span class="loading">{% trans "Loading historical data..." %}</span>
                                <noscript>{% trans "Get yourself some JavaScripts dood" %}</noscript>
                            </div>
                        </div>
                    </div>
                {% endif %}

                {% include "sentry/partial/_event_details.html" %}
            {% endblock %}
        </section>
    {% endwith %}
>>>>>>> c845bd15
{% endblock %}

{% block content_after %}
    <script type="text/javascript">
    $(document).ready(function() {
        new app.GroupDetailsPage({
            group: {{ group|to_json:request|safe }},
        });
    });
    </script>
{% endblock %}<|MERGE_RESOLUTION|>--- conflicted
+++ resolved
@@ -57,8 +57,8 @@
 
                 {% include "sentry/partial/event_nav.html" %}
             
-                {% if group.has_two_part_message %}
-                    <pre id="full-message">{{ group.message }}</pre>
+                {% if event.has_two_part_message %}
+                    <pre id="full-message">{{ event.message }}</pre>
                 {% endif %}
 
                 {% include "sentry/partial/_event_details.html" %}
@@ -144,43 +144,6 @@
     {% for html in group|get_widgets:request %}
         {{ html|safe }}
     {% endfor %}
-<<<<<<< HEAD
-=======
-
-{% endblock %}
-
-{% block main %}
-    {% handle_before_events request group %}
-
-    <div id="details">
-        <div id="event_list" class="inactive"></div>
-    </div>
-
-    {% with event|get_rendered_interfaces as interface_list %}
-        <section class="body">
-            {% block inner %}
-                {% include "sentry/partial/event_nav.html" %}
-
-                {% if event.has_two_part_message %}
-                    <pre id="full-message">{{ event.message }}</pre>
-                {% endif %}
-
-                {% if group|has_charts %}
-                    <div class="module">
-                        <div style="height:50px;" id="chart" class="chart" data-api-url="{% url sentry-api-chart project_id=project.slug %}" data-group="{{ group.id|safe }}">
-                            <div class="sparkline">
-                                <span class="loading">{% trans "Loading historical data..." %}</span>
-                                <noscript>{% trans "Get yourself some JavaScripts dood" %}</noscript>
-                            </div>
-                        </div>
-                    </div>
-                {% endif %}
-
-                {% include "sentry/partial/_event_details.html" %}
-            {% endblock %}
-        </section>
-    {% endwith %}
->>>>>>> c845bd15
 {% endblock %}
 
 {% block content_after %}
