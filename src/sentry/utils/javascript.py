--- conflicted
+++ resolved
@@ -7,12 +7,9 @@
 """
 from django.core.urlresolvers import reverse
 from django.utils.html import escape
-<<<<<<< HEAD
+
+from sentry.app import env
 from sentry.constants import STATUS_RESOLVED, STATUS_MUTED
-=======
-from sentry.app import env
-from sentry.constants import STATUS_RESOLVED
->>>>>>> 0c5e7cce
 from sentry.models import Group, GroupBookmark
 from sentry.templatetags.sentry_plugins import get_tags
 from sentry.utils import json
@@ -94,6 +91,7 @@
             g.historical_data = [x[1] for x in historical_data.get(g.id, [])]
 
     def transform(self, obj, request=None):
+        status = obj.get_status()
         d = {
             'id': str(obj.id),
             'count': str(obj.times_seen),
@@ -108,13 +106,9 @@
             'lastSeen': obj.last_seen.isoformat(),
             'timeSpent': obj.avg_time_spent,
             'canResolve': request and request.user.is_authenticated(),
-<<<<<<< HEAD
-            'isResolved': obj.status == STATUS_RESOLVED,
-            'isMuted': obj.status == STATUS_MUTED,
-=======
-            'isResolved': obj.get_status() == STATUS_RESOLVED,
+            'isResolved': status == STATUS_RESOLVED,
+            'isMuted': status == STATUS_MUTED,
             'isPublic': obj.is_public,
->>>>>>> 0c5e7cce
             'score': getattr(obj, 'sort_value', 0),
             'project': {
                 'name': obj.project.name,
